--- conflicted
+++ resolved
@@ -272,18 +272,13 @@
 OmniGen is a unified image generation model that you can use to perform various tasks, including, but not limited to, text-to-image generation, subject-driven generation, Identity-Preserving Generation, and image-conditioned generation.
 For multi-modal to image generation, you should pass a string as `prompt`, and a list of image paths as `input_images`. The placeholder in the prompt should be in the format of `<img><|image_*|></img>` (for the first image, the placeholder is <img><|image_1|></img>. for the second image, the placeholder is <img><|image_2|></img>).
 For example, use an image of a woman to generate a new image:
-<<<<<<< HEAD
 prompt = "A woman holds a bouquet of flowers and faces the camera. The woman is \<img\>\<|image_1|\>\</img\>."
 
-=======
-prompt = "A woman holds a bouquet of flowers and faces the camera. Thw woman is \<img\>\<|image_1|\>\</img\>."
->>>>>>> d23f3bf0
 Tips:
 - For image editing task and controlnet task, we recommend setting the height and width of output image as the same as input image. For example, if you want to edit a 512x512 image, you should set the height and width of output image as 512x512. You also can set the `use_input_image_size_as_output` to automatically set the height and width of output image as the same as input image.
 - For out-of-memory or time cost, you can set `offload_model=True` or refer to [./docs/inference.md#requiremented-resources](https://github.com/VectorSpaceLab/OmniGen/blob/main/docs/inference.md#requiremented-resources) to select a appropriate setting.
 - If inference time is too long when inputting multiple images, please try to reduce the `max_input_image_size`. For more details please refer to [./docs/inference.md#requiremented-resources](https://github.com/VectorSpaceLab/OmniGen/blob/main/docs/inference.md#requiremented-resources).
 - Oversaturated: If the image appears oversaturated, please reduce the `guidance_scale`.
-<<<<<<< HEAD
 - Not matching the prompt: If the image does not match the prompt, please try to increase the `guidance_scale`.
 - Low-quality: A more detailed prompt will lead to better results. 
 - Animated Style: If you want the generated image to appear less animated, and more realistic, you can try adding `photo` to the prompt.
@@ -292,13 +287,6 @@
 
 HF Spaces often encounter errors due to quota limitations, so recommend to run it locally.
 
-=======
-- Low-quality: More detailed prompts will lead to better results. 
-- Animate Style: If the generated images are in animate style, you can try to add `photo` to the prompt`.
-- Edit generated image. If you generate an image by omnigen and then want to edit it, you cannot use the same seed to edit this image. For example, use seed=0 to generate image, and should use seed=1 to edit this image.
-- For image editing tasks, we recommend placing the image before the editing instruction. For example, use `<img><|image_1|></img> remove suit`, rather than `remove suit <img><|image_1|></img>`. 
-**HF Spaces often encounter errors due to quota limitations, so recommend to run it locally.**
->>>>>>> d23f3bf0
 """
 
 article = """
