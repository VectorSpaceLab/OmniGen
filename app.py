--- conflicted
+++ resolved
@@ -264,20 +264,11 @@
 - For out-of-memory or time cost, you can set `offload_model=True` or refer to [./docs/inference.md#requiremented-resources](https://github.com/VectorSpaceLab/OmniGen/blob/main/docs/inference.md#requiremented-resources) to select a appropriate setting.
 - If inference time is too long when inputting multiple images, please try to reduce the `max_input_image_size`. For more details please refer to [./docs/inference.md#requiremented-resources](https://github.com/VectorSpaceLab/OmniGen/blob/main/docs/inference.md#requiremented-resources).
 - Oversaturated: If the image appears oversaturated, please reduce the `guidance_scale`.
-<<<<<<< HEAD
 - Not matching the prompt: If the image does not match the prompt, please try to increase the `guidance_scale`.
 - Low-quality: A more detailed prompt will lead to better results. 
 - Animated Style: If you want the generated image to appear less animated, and more realistic, you can try adding `photo` to the prompt.
 - Editing generated images: If you generate an image with OmniGen, and then want to edit it, you cannot use the same seed to edit this image. For example, use seed=0 to generate the image, and then use seed=1 to edit this image.
 - Image editing: In your prompt, we recommend placing the image before the editing instructions. For example, use `<img><|image_1|></img> remove suit`, rather than `remove suit <img><|image_1|></img>`.
-- Image editing and controlnet: We recommend setting the height and width of output image to be the same as the input image. For example, if you want to edit a 512x512 image, you should set the height and width of the output image to 512x512. You also can set the `use_input_image_size_as_output` to automatically set the height and width of output image to be the same as the input image.
-=======
-- Low-quality: More detailed prompts will lead to better results. 
-- Animate Style: If the genereate images is in animate style, you can try to add `photo` to the prompt`.
-- Edit generated image. If you generate a image by omnigen and then want to edit it, you cannot use the same seed to edit this image. For example, use seed=0 to generate image, and should use seed=1 to edit this image.
-- For image editing tasks, we recommend placing the image before the editing instruction. For example, use `<img><|image_1|></img> remove suit`, rather than `remove suit <img><|image_1|></img>`. 
->>>>>>> 9c8e7692
-
 
 HF Spaces often encounter errors due to quota limitations, so recommend to run it locally.
 
