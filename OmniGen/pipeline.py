--- conflicted
+++ resolved
@@ -84,18 +84,12 @@
             model_name = snapshot_download(repo_id=model_name,
                                            cache_dir=cache_folder,
                                            ignore_patterns=['flax_model.msgpack', 'rust_model.ot', 'tf_model.h5', 'model.pt'])
-<<<<<<< HEAD
             logger.info(f"Downloaded model to {model_name}")
         
         if device is None:
             device = best_available_device()
 
         model = OmniGen.from_pretrained(model_name, dtype=torch.bfloat16, low_cpu_mem_usage=low_cpu_mem_usage)
-=======
-            # logger.info(f"Downloaded model to {model_name}")
-            print(f"Downloaded model to {model_name}")
-        model = OmniGen.from_pretrained(model_name)
->>>>>>> 482f6f7a
         processor = OmniGenProcessor.from_pretrained(model_name)
 
         if vae_path is None:
